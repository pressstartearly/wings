--- conflicted
+++ resolved
@@ -2,9 +2,5 @@
 
 var (
 	// The current version of this software.
-<<<<<<< HEAD
-	Version = "1.1.3"
-=======
 	Version = "1.2.3"
->>>>>>> 49d93b20
 )